--- conflicted
+++ resolved
@@ -858,13 +858,15 @@
 # remote end sends replies to commands)
 #tcp:updatewithresponse=true
 
-<<<<<<< HEAD
 # Timeout - or 'refresh interval', in milliseconds, of the worker thread
 tcp:refreshinterval=250
 
+# Timeout, in milliseconds, to wait when "Selecting" IO channels ready for communication
+#tcp:selecttimeout=1000
+
 ################################# Mqttitude Binding ###################################
 #
-# The lat/lon coordinates of 'home'
+# The latitude/longitude coordinates of 'home'
 #mqttitude:home.lat=
 #mqttitude:home.lon=
 
@@ -874,7 +876,7 @@
 
 ############################### OpenPaths Binding #####################################
 #
-# The lat/long coordinates of 'home'.
+# The latitude/longitude coordinates of 'home'.
 #openpaths:home.lat=
 #openpaths:home.long
 
@@ -888,6 +890,14 @@
 # OpenPaths access/secret keys for each user.
 #openpaths:<name>.accesskey=<accesskey>
 #openpaths:<name>.secretkey=<secretkey>
+
+######################## Swegon ventilation Binding ###################################
+#
+# UDP port (optional, defaults to 9998)
+#swegonventilation:udpPort=
+
+# Switch on the Swegon Simulator (for testing purpose only)
+#swegonventilation:simulate=true
 
 
 ################################# MQTT Transport ######################################
@@ -921,14 +931,3 @@
 # Optional. True or false. Defines if messages are published asynchronously or
 # synchronously. Defaults to true.
 #mqtt:<broker>.async=<async>
-=======
-# Timeout, in milliseconds, to wait when "Selecting" IO channels ready for communication
-#tcp:selecttimeout=1000
-
-######################## Swegon ventilation Binding ####################################
-# UDP port (optional, defaults to 9998)
-#swegonventilation:udpPort=9998
-
-# Switch on the Swegon Simulator (for testing purpose only)
-#swegonventilation:simulate=true
->>>>>>> f5d88477
